--- conflicted
+++ resolved
@@ -5,11 +5,7 @@
 with open('README.rst') as readme_file:
     readme = readme_file.read()
 
-<<<<<<< HEAD
-requirements = ['scitools-iris', 'numpy', 'scipy', 'matplotlib', 'shapely', 'metpy']
-=======
 requirements = ['scitools-iris', 'numpy', 'scipy', 'matplotlib', 'shapely', 'numba', 'metpy']
->>>>>>> 1e7993ea
 
 setup_requirements = [ ]
 
